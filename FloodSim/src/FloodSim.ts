import fs = require('fs');
import path = require('path');
import Winston = require('winston');
<<<<<<< HEAD
import async = require('async');
=======

>>>>>>> 4fe9448e
import GeoJSON = require('../../ServerComponents/helpers/GeoJSON')
import Utils = require('../../ServerComponents/helpers/Utils')
import IsoLines = require('../../ServerComponents/import/IsoLines')
import Api = require('../../ServerComponents/api/ApiManager');
import TypeState = require('../../SimulationService/state/typestate');
import SimSvc = require('../../SimulationService/api/SimServiceManager');

/**
 * Flooding Simulator.
 *
 * FloodSim does not calculate a flooding, but listens for flooding start events (at a certain time and location),
 * and from then on publishes the water depth.
 *
 * FloodSim is fed with a number of scenarios, i.e. known flooding simulations consisting of a sequence of
 * raster files which contain the maximum water depth for a certain breach location at a certain time
 * (defined from the start of the flooding).
 *
 * Each scenario has its own folder in the 'data/flooding' folder. The folder contains files, where the filename of
 * each file is the time in minutes since the flooding started.
 *
 * Based on the received trigger, it will publish a selected scenario.
 *
 * TOOD
 * Add a REST interface to inform others what kinds of keys / messages you expect, and what you need.
 */
export class FloodSim extends SimSvc.SimServiceManager {
    /** Number of scenario files to read */
    private fileCounter = 0;
    /** Relative folder for the scenarios */
    private relativeScenarioFolder = 'scenarios';
    /** Base folder for the scenarios */
    private scenarioFolder = 'scenarios';
    /** If true, the flooding has started */
    private floodingHasStarted = true;
    /** A list of available flood simulations, i.e. floodSims[scenarioName] = { timeStamp, layer } */
    private floodSims: {
        [scenarioName: string]: {
            /** The time in minutes since the start of the simulation */
            timeStamp: number,
            /** The flooding data */
            layer: Api.Layer
        }[]
    } = {};
    /** The published flooding scenario, time and layer */
    private pubFloodingScenario: {
        scenario: string,
        timeStamp: number,
        layer: Api.Layer
    };
    /** Simulation start time */
    private simStartTime: Date;
    /** Time that the flooding started */
    private floodingStartTime: Date;

    constructor(name: string, public isClient = false, public options: ApiManager.IApiManagerOptions = <ApiManager.IApiManagerOptions>{}) {
        super(name, isClient, options);
    }

<<<<<<< HEAD
    start() {
        super.start();

        this.initFSM();
        this.publishFloodLayer();
        this.loadAllScenarioFiles();
        this.waitForFloodSimCmds();
    }

    /**
     * Initialize the FSM, basically setting the simulation start time.
     */
    private initFSM() {
        // Specify the behaviour of the sim.
        this.fsm.onEnter(SimSvc.SimulationState.Ready, (from) => {
            if (from === SimSvc.SimulationState.Idle || from === SimSvc.SimulationState.Busy)
                this.simStartTime = this.simTime;
            return true;
        });
    }

    /**
     * Create and publish the flood layer.
     */
    private publishFloodLayer() {
        var layer = new Api.Layer();
        layer.id = 'FloodSim.' + Utils.newGuid();
        layer.title = 'Flooding';
        layer.description = 'Current flooding status.';
        layer.storage = 'file';
        layer.features = [];
        this.pubFloodingScenario = {
            scenario: '',
            timeStamp: -1,
            layer: layer
        }
        this.addLayer(layer, <Api.ApiMeta>{}, () => { });
    }

    /**
     * Load all the scenarios and all flooding simulations.
     */
    private loadAllScenarioFiles() {
        // Read scenarios from the folder
=======
    loadConfiguration() {

>>>>>>> 4fe9448e
        this.scenarioFolder = path.join(this.rootPath, this.relativeScenarioFolder);
        if (!fs.existsSync(this.scenarioFolder)) return;

        // Start loading all data
        this.fsm.trigger(SimSvc.SimCommand.Run);

        // Get all files
        var filesToProcess: { scenario: string, name: string, path: string }[] = [];
        var scenarios = Utils.getDirectories(this.scenarioFolder);
        scenarios.forEach(scenario => {
            var scenarioFile = path.join(this.scenarioFolder, scenario);
            fs.readdir(scenarioFile, (err: Error, files: string[]) => {
                if (err || typeof files === 'undefined') return;
                files.forEach(f => {
                    if (path.extname(f) !== '.asc') return;
                    filesToProcess.push({ scenario: scenario, name: f, path: path.join(scenarioFile, f) })
                });
            });
        });
        // Read each file in parallel
        async.each(
            filesToProcess,
            (entry, cb) => this.readFloodingFile(entry),
            (err) => {
                if (err) {
                    Winston.error('Error processing flood files: ' + err);
                } else {
                    this.fsm.trigger(SimSvc.SimCommand.Finish);
                }
            }
        );
    }

    /**
     *	Listen to relevant KeyChanged events that can start the simulation.
     */
    private waitForFloodSimCmds() {
        this.on(Api.Event[Api.Event.KeyChanged], (key: Api.IChangeEvent) => {
            if (!key.value.hasOwnProperty('type') || key.value['type'] !== 'FloodSim') return;
            if (!key.value.hasOwnProperty('scenario')) return;
            var scenario = key.value['scenario'];
            this.startScenario(scenario);
        });
    }

<<<<<<< HEAD
    /**
     * Check whether the requested scenario exists, and start it.
     */
    private startScenario(scenario: string) {
        this.floodingHasStarted = this.floodSims.hasOwnProperty(scenario);
        if (!this.floodingHasStarted) return;
=======

        // fs.readFile(path.join(this.rootPath, 'scenarios/Gorinchem/100.asc'), 'utf8', (err: Error, data: Buffer) => {
        //     if (err) {
        //         Winston.error('Cannot load flooding data: ' + err.message);
        //         return;
        //     }
        //     var params: IsoLines.IGridDataSourceParameters = <IsoLines.IGridDataSourceParameters>{
        //         propertyName: 'h',
        //         gridType: 'esri',
        //         projection: 'RD',
        //         noDataValue: -9999,
        //         useContour: true,
        //         minThreshold: 0,
        //         contourLevels: [1, 2, 3, 4, 5, 6]
        //     }
        //     this.floodLayer = IsoLines.IsoLines.convertDataToIsoLines(data.toString(), params);
        //     var layer = new ApiManager.Layer();
        //     layer.id = "FloodSimLayer";
        //     layer.title = 'Flooding simulation';
        //     layer.description = 'A simple flooding simulation.';
        //     layer.features = this.floodLayer.features;
        //     layer.storage = 'file';
        //     this.addLayer(layer, <ApiManager.ApiMeta>{}, () => { });
        // });

        this.fsm.onEnter(SimulationService.SimulationState.Ready, (from) => {
            if (from === SimulationService.SimulationState.Idle) this.simStartTime = this.simTime;
            this.on('simTimeChanged', () => {
>>>>>>> 4fe9448e

        this.pubFloodingScenario.scenario = scenario;

        this.on(SimSvc.Event[SimSvc.Event.TimeChanged], () => {
            var pubTimeStamp = this.pubFloodingScenario.timeStamp;
            this.floodSims[scenario].some(s => {
                if (s.timeStamp < pubTimeStamp || s.timeStamp < this.simTime.diffMinutes(this.floodingStartTime)) return false;
                this.pubFloodingScenario.timeStamp = s.timeStamp;
                this.pubFloodingScenario.layer = s.layer;
                this.updateFloodLayer(scenario, s.timeStamp, s.layer);
                return true;
            });
        });
    }

    /**
     * Update the published flood layer with new data.
     */
    private updateFloodLayer(scenario?: string, timeStamp?: number, newLayer?: Api.Layer) {
        if (!newLayer) {
        }
        if (!this.pubFloodingScenario) {
            // Initialize it for the first time.
        } else {
            // Update the layer data
            this.pubFloodingScenario = {
                scenario: scenario || '',
                timeStamp: timeStamp || 0,
                layer: newLayer
            }
        }
        this.updateLayer(this.pubFloodingScenario.layer, <Api.ApiMeta>{}, () => { });
    }

    /** Read a flooding file. Currently, only ESRI ASCII GRID files in RD are supported */
    private readFloodingFile(entry: { scenario: string, name: string, path: string }) {
        fs.readFile(entry.path, 'utf8', (err: Error, data: Buffer) => {
            if (err) {
                Winston.error(`Error reading file ${entry.path}: ${err.message}`);
            } else {
                var params: IsoLines.IGridDataSourceParameters = <IsoLines.IGridDataSourceParameters>{
                    propertyName: 'h',
                    gridType: 'esri',
                    projection: 'RD',
                    noDataValue: -9999,
                    useContour: true,
                    minThreshold: 0,
                    contourLevels: [0.1, 0.5, 1, 3, 4, 5, 6]
                };
                var timeStamp: number;
                try {
                    timeStamp = +path.basename(entry.name, '.asc');
                } catch (e) {
                    this.fileCounter--;
                    Winston.error(`Error reading timestamp from ${entry.path}. The filename should be a number (the number of minutes since the start of the simulation)!`);
                    return;
                }
                var floodSim = IsoLines.IsoLines.convertDataToIsoLines(data.toString(), params);
                var layer = new Api.Layer();
                layer.features = floodSim.features;
                layer.storage = 'file';

                if (!this.floodSims.hasOwnProperty(entry.scenario)) this.floodSims[entry.scenario] = [];
                this.floodSims[entry.scenario].push({
                    timeStamp: timeStamp,
                    layer: layer
                });
                this.fileCounter--;
                if (this.fileCounter === 0) this.emit('ProcessedAllFiles');
            }
        });
    }
}<|MERGE_RESOLUTION|>--- conflicted
+++ resolved
@@ -1,11 +1,7 @@
 import fs = require('fs');
 import path = require('path');
 import Winston = require('winston');
-<<<<<<< HEAD
 import async = require('async');
-=======
-
->>>>>>> 4fe9448e
 import GeoJSON = require('../../ServerComponents/helpers/GeoJSON')
 import Utils = require('../../ServerComponents/helpers/Utils')
 import IsoLines = require('../../ServerComponents/import/IsoLines')
@@ -64,7 +60,6 @@
         super(name, isClient, options);
     }
 
-<<<<<<< HEAD
     start() {
         super.start();
 
@@ -109,10 +104,6 @@
      */
     private loadAllScenarioFiles() {
         // Read scenarios from the folder
-=======
-    loadConfiguration() {
-
->>>>>>> 4fe9448e
         this.scenarioFolder = path.join(this.rootPath, this.relativeScenarioFolder);
         if (!fs.existsSync(this.scenarioFolder)) return;
 
@@ -158,43 +149,12 @@
         });
     }
 
-<<<<<<< HEAD
     /**
      * Check whether the requested scenario exists, and start it.
      */
     private startScenario(scenario: string) {
         this.floodingHasStarted = this.floodSims.hasOwnProperty(scenario);
         if (!this.floodingHasStarted) return;
-=======
-
-        // fs.readFile(path.join(this.rootPath, 'scenarios/Gorinchem/100.asc'), 'utf8', (err: Error, data: Buffer) => {
-        //     if (err) {
-        //         Winston.error('Cannot load flooding data: ' + err.message);
-        //         return;
-        //     }
-        //     var params: IsoLines.IGridDataSourceParameters = <IsoLines.IGridDataSourceParameters>{
-        //         propertyName: 'h',
-        //         gridType: 'esri',
-        //         projection: 'RD',
-        //         noDataValue: -9999,
-        //         useContour: true,
-        //         minThreshold: 0,
-        //         contourLevels: [1, 2, 3, 4, 5, 6]
-        //     }
-        //     this.floodLayer = IsoLines.IsoLines.convertDataToIsoLines(data.toString(), params);
-        //     var layer = new ApiManager.Layer();
-        //     layer.id = "FloodSimLayer";
-        //     layer.title = 'Flooding simulation';
-        //     layer.description = 'A simple flooding simulation.';
-        //     layer.features = this.floodLayer.features;
-        //     layer.storage = 'file';
-        //     this.addLayer(layer, <ApiManager.ApiMeta>{}, () => { });
-        // });
-
-        this.fsm.onEnter(SimulationService.SimulationState.Ready, (from) => {
-            if (from === SimulationService.SimulationState.Idle) this.simStartTime = this.simTime;
-            this.on('simTimeChanged', () => {
->>>>>>> 4fe9448e
 
         this.pubFloodingScenario.scenario = scenario;
 
